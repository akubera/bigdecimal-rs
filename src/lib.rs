--- conflicted
+++ resolved
@@ -261,17 +261,10 @@
                 let p = ten_to_the(diff);
                 let (mut q, r) = self.int_val.div_rem(&p);
 
-<<<<<<< HEAD
-            // check for "leading zero" in remainder term; otherwise round
-            if p < 10 * &r {
-                q += get_rounding_term(&r);
-            }
-=======
                 // check for "leading zero" in remainder term; otherwise round
                 if p < 10 * &r {
                     q += get_rounding_term(&r);
                 }
->>>>>>> 805d825d
 
                 BigDecimal {
                     int_val: q,
@@ -438,11 +431,7 @@
                 BigDecimal::try_from(res).unwrap()
             } else {
                 // can't guess with float - just guess magnitude
-<<<<<<< HEAD
-                let scale = (self.int_val.bits() as f64 / -log2_10 + self.scale as f64).round() as i64;
-=======
                 let scale = (self.int_val.bits() as f64 / -LOG2_10 + self.scale as f64).round() as i64;
->>>>>>> 805d825d
                 BigDecimal::new(BigInt::from(1), scale / 2)
             }
         };
@@ -514,11 +503,7 @@
                 BigDecimal::try_from(res).unwrap()
             } else {
                 // can't guess with float - just guess magnitude
-<<<<<<< HEAD
-                let scale = (self.int_val.bits() as f64 / log2_10 - self.scale as f64).round() as i64;
-=======
                 let scale = (self.int_val.bits() as f64 / LOG2_10 - self.scale as f64).round() as i64;
->>>>>>> 805d825d
                 BigDecimal::new(BigInt::from(1), -scale / 3)
             }
         };
@@ -633,13 +618,8 @@
             return self.clone();
         }
 
-<<<<<<< HEAD
-        let mut number = bigint.to_i128().unwrap();
-        if number < 0 {
-=======
         let mut number = bigint.clone();
         if number < BigInt::zero() {
->>>>>>> 805d825d
             number = -number;
         }
         for _ in 0..(need_to_round_digits - 1) {
@@ -647,11 +627,7 @@
         }
         let digit = number % 10;
 
-<<<<<<< HEAD
-        if digit <= 4 {
-=======
         if digit <= BigInt::from(4) {
->>>>>>> 805d825d
             self.with_scale(round_digits)
         } else if bigint.is_negative() {
             self.with_scale(round_digits) - BigDecimal::new(BigInt::from(1), round_digits)
@@ -2028,11 +2004,7 @@
 #[cfg(test)]
 mod bigdecimal_tests {
     use BigDecimal;
-<<<<<<< HEAD
-    use traits::{ToPrimitive, FromPrimitive, Zero};
-=======
     use num_traits::{ToPrimitive, FromPrimitive, Signed, Zero, One};
->>>>>>> 805d825d
     use std::convert::TryFrom;
     use std::str::FromStr;
     use num_bigint;
@@ -2642,10 +2614,7 @@
             ("1.449999999", 1, "1.4"),
             ("-9999.444455556666", 10, "-9999.4444555567"),
             ("-12345678987654321.123456789", 8, "-12345678987654321.12345679"),
-<<<<<<< HEAD
-=======
             ("0.33333333333333333333333333333333333333333333333333333333333333333333333333333333333333", 0, "0"),
->>>>>>> 805d825d
         ];
         for &(x, digits, y) in test_cases.iter() {
             let a = BigDecimal::from_str(x).unwrap();
