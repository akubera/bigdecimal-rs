--- conflicted
+++ resolved
@@ -14,12 +14,8 @@
 0.000000000000000 IS equal to zero
 24.00000000000000 / 1.000000000000000 = 24.00000000000000
 24.0 / 1.000000000000000 = 24.0
-<<<<<<< HEAD
-24.0 / 1.500 = 16
-=======
 24.0 / 1.5 = 16
 24.000 / 1.50 = 16.0
->>>>>>> 805d825d
 */
 
 fn main() {
@@ -65,15 +61,11 @@
     print_division(bd_div1, bd_div2);
 
     let bd_num = &BigDecimal::from_str("24.0").unwrap();
-<<<<<<< HEAD
-    let bd_den = &BigDecimal::from_str("1.500").unwrap();
-=======
     let bd_den = &BigDecimal::from_str("1.5").unwrap();
     print_division(bd_num, bd_den);
 
     let bd_num = &BigDecimal::from_str("24.000").unwrap();
     let bd_den = &BigDecimal::from_str("1.50").unwrap();
->>>>>>> 805d825d
     print_division(bd_num, bd_den);
 }
 
